--- conflicted
+++ resolved
@@ -89,11 +89,6 @@
 # Returns a list of commands.
 def convert_UI_recipe_to_commands( recipe_dict ):
     try:
-<<<<<<< HEAD
-        return_list = []
-        cmd = {}
-        cmd['command'] = 'RESET'  # always the first command.
-=======
         # value is publish secs
         temp_humidity_sht25 = '60'
         if validDictKey( recipe_dict, 'temp_humidity_sht25' ):
@@ -173,30 +168,19 @@
 
         # RESET is always the first command in the list:
         return_list = []
-        cmd = {} 
-        cmd['command'] = 'RESET'  
->>>>>>> 99ca5fdd
+        cmd = {}
+        cmd['command'] = 'RESET'
         cmd['arg0'] = '0'
         cmd['arg1'] = '0'
         return_list = [cmd]
 
-<<<<<<< HEAD
+        # Add commands for our two sensors to the list:
         cmd = {}
-        cmd['command'] = 'LoadRecipeIntoVariable'
-        cmd['arg0'] = 'co2_t6713'
-        cmd['arg1'] = '{ "dtype": "4", "measurement_period_ms": "60000", "num_cycles": "1", "cycles": [ { "num_steps": "1", "num_repeats": "28", "steps": [ { "set_point": "0", "duration": "86400" } ] } ] }'
-        return_list.append( cmd )
-
-        cmd = {}
-=======
-        # Add commands for our two sensors to the list:
-        cmd = {} 
         cmd['command'] = 'LoadRecipeIntoVariable'
         cmd['arg0'] = 'co2_t6713'
         cmd['arg1'] = co2_t6713_sched
         return_list.append( cmd )
-        cmd = {} 
->>>>>>> 99ca5fdd
+        cmd = {}
         cmd['command'] = 'AddVariableToTreatment'
         cmd['arg0'] = '0'
         cmd['arg1'] = 'co2_t6713'
@@ -207,33 +191,25 @@
         cmd['arg0'] = 'temp_humidity_sht25'
         cmd['arg1'] = temp_humidity_sht25_sched
         return_list.append( cmd )
-        cmd = {} 
+        cmd = {}
         cmd['command'] = 'AddVariableToTreatment'
         cmd['arg0'] = '0'
         cmd['arg1'] = 'temp_humidity_sht25'
         return_list.append( cmd )
 
-<<<<<<< HEAD
         cmd = {}
-=======
-        cmd = {} 
         cmd['command'] = 'LoadRecipeIntoVariable'
         cmd['arg0'] = 'LED_panel'
-        cmd['arg1'] = LED_panel_sched 
+        cmd['arg1'] = LED_panel_sched
         return_list.append( cmd )
-        cmd = {} 
->>>>>>> 99ca5fdd
+        cmd = {}
         cmd['command'] = 'AddVariableToTreatment'
         cmd['arg0'] = '0'
         cmd['arg1'] = 'LED_panel'
         return_list.append( cmd )
 
-<<<<<<< HEAD
+        # Last command in the list is to Run:
         cmd = {}
-=======
-        # Last command in the list is to Run:
-        cmd = {} 
->>>>>>> 99ca5fdd
         cmd['command'] = 'RunTreatment'
         cmd['arg0'] = '0'
         cmd['arg1'] = '0'
