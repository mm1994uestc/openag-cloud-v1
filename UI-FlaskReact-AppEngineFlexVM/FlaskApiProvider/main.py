--- conflicted
+++ resolved
@@ -715,62 +715,7 @@
     return result
 
 
-<<<<<<< HEAD
-#------------------------------------------------------------------------------
-=======
-@app.route('/api/get_recipe_details/',methods=['GET', 'POST'])
-def get_recipe_details():
-    received_form_response = json.loads(request.data)
-    recipe_uuid = received_form_response.get("recipe_uuid",None)
-    if recipe_uuid is None:
-        return Response({"message":"Error occured"}, status=500, mimetype='application/json')
-
-    query = datastore_client.query(kind='Recipes')
-    query.add_filter('recipe_uuid', '=', recipe_uuid)
-    query_result = list(query.fetch())
-    results = list(query_result)
-    results_array = []
-    if len(results) > 0:
-        for result_row in results:
-            components_array = []
-            components = result_row.get("components", [])
-            for component_id in components:
-                component_query = datastore_client.query(kind='Components')
-                component_query.add_filter('component_id', '=', int(component_id))
-                query_result = list(component_query.fetch())
-                component_results = list(query_result)
-
-                if len(component_results) > 0:
-                    for component_result_row in component_results:
-                        result_json = {
-                            'component_key': component_result_row.get("component_key", ""),
-                            'component_id': component_result_row.get("component_id", ""),
-                            'component_description': component_result_row.get("component_description", ""),
-                            'component_label': component_result_row.get("component_label", ""),
-                            'component_type': component_result_row.get("component_type", ""),
-                            'field_json': json.loads(component_result_row.get("field_json", {})),
-                            'modified_at': component_result_row.get("modified_at", "").strftime("%Y-%m-%d %H:%M:%S")
-                        }
-                        components_array.append(result_json)
-
-            result_json = {
-                'recipe_name': result_row.get("recipe_name", ""),
-                'recipe_plant':result_row.get("recipe_plant", ""),
-                'recipe_json': result_row.get("recipe_json", {}),
-                'modified_at': result_row.get("modified_at", "").strftime("%Y-%m-%d %H:%M:%S"),
-                'recipe_uuid': result_row.get("recipe_uuid", ""),
-                "components":components_array
-            }
-            results_array.append(result_json)
-
-        data = json.dumps({
-            "response_code": 200,
-            "results": results_array
-        })
-        result = Response(data, status=200, mimetype='application/json')
-        return result
-
->>>>>>> def48b21
+#------------------------------------------------------------------------------
 @app.route('/api/get_co2_details/',methods=['GET', 'POST'])
 def get_co2_details():
     received_form_response = json.loads(request.data)
@@ -840,19 +785,6 @@
                     result_json["RH"].append(
                         {'value':values[1]['value'],'time':row.eastern_time})
 
-<<<<<<< HEAD
-    if len( result_json["temp"] ) > 0 :
-        temp_seq = [x['time'] for x in result_json["temp"]]
-        result_json["temp_max"] = max(temp_seq)
-        result_json["temp_min"] = min(temp_seq)
-
-    if len( result_json["RH"] ) > 0 :
-        rh_seq = [x['time'] for x in result_json["RH"]]
-        result_json["rh_max"] = max(rh_seq)
-        result_json["rh_min"] = min(rh_seq)
-
-=======
->>>>>>> def48b21
     data = json.dumps({
         "response_code": 200,
         "results":result_json
