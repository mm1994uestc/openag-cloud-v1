--- conflicted
+++ resolved
@@ -1123,18 +1123,12 @@
     datastore_client.put(device_reg_task)
     # convert the values in the dict into what the Cbrain expects
     commands_list = convert_UI_recipe_to_commands( recipe_dict )
-<<<<<<< HEAD
     send_recipe_to_device_via_IoT( iot_client, device_id, commands_list )
-
-    return Response({}, status=200, mimetype='application/json')
-=======
-    # send_recipe_to_device_via_IoT( iot_client, device_id, commands_list )
     data = json.dumps({
         "response_code": 200,
         "message": "Successfully applied"
     })
     return Response(data, status=200, mimetype='application/json')
->>>>>>> fc6ece3f
-
-
-
+
+
+
