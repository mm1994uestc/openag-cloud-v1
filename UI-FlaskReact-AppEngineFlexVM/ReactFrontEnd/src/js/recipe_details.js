import React, {Component} from 'react';
import {Cookies, withCookies} from "react-cookie";
import "../css/recipe_details.css";
import arugula from "../images/arugula.jpg";
import '../css/new_recipe.css';
import Tooltip from 'rc-tooltip';
import 'rc-time-picker/assets/index.css';
import {Button, Modal, ModalHeader, ModalBody, ModalFooter, Form, FormGroup, Label, Input} from 'reactstrap';


class RecipeDetails extends Component {
    constructor(props) {
        super(props);
        this.recipe_uuid = this.props.location.pathname.replace("/recipe_details/", "").replace("#", "")
        this.state = {
            recipe_name: "",
            recipe_image: '',
            recipe_description: "",
            recipe_plant: "",
            recipe_uuid: this.recipe_uuid,
            recipe_json: {},
            peripherals: [],
            history: {},
            devices: [],
            led_panel_dac5578: {
                'on_cool_white': '',
                'on_warm_white': '',
                'on_blue': '',
                'on_green': '',
                'on_red': '',
                'on_far_red': '',
                'off_cool_white': '',
                'off_warm_white': '',
                'off_blue': '',
                'off_green': '',
                'off_red': '',
                'off_far_red': ''
            },
            apply_to_device_modal: false,
            apply_confirmation_modal: false
        };
        this.getRecipeDetails = this.getRecipeDetails.bind(this);
        this.handleChange = this.handleChange.bind(this);
    }

    handleChange(event) {
        this.setState({
            [event.target.name]: event.target.value
        });
        event.preventDefault();

    }

    componentDidMount() {
        this.getRecipeDetails();
    }

    toggleApplyToDevice = () => {
        this.setState(prevState => ({
            apply_to_device_modal: !prevState.apply_to_device_modal,
        }));
    }

    toggleApplyConfirmation = () => {
        this.setState(prevState => ({
            apply_confirmation_modal: !prevState.apply_confirmation_modal
        }));
    }

    applyToDevice = () => {
        console.log(`Recipe ${this.state.recipe_uuid} applied to device... (not really)`);
        if (this.state.apply_confirmation_modal) {
            this.setState({
                apply_confirmation_modal: false
            });
        }
    }

    checkApply = () => {
        fetch(process.env.REACT_APP_FLASK_URL + '/api/device_is_running_recipe/', {
            method: 'POST',
            headers: {
                'Accept': 'application/json',
                'Content-Type': 'application/json',
                'Access-Control-Allow-Origin': '*'
            },
            body: JSON.stringify({
                'user_token': this.props.cookies.get('user_token'),
                'device_uuid': this.state.selected_device_uuid
            })
        })
            .then(response => response.json())
            .then(response => {
                // If is running
                if (response.result) {
                    // Close first modal and open the second.
                    this.toggleApplyToDevice();
                    this.toggleApplyConfirmation();
                } else {
                    this.applyToDevice();
                    this.toggleApplyToDevice();
                }
            });
    }

    getRecipeDetails() {
        return fetch(process.env.REACT_APP_FLASK_URL + "/api/get_recipe_by_uuid/", {
            method: 'POST',
            headers: {
                'Accept': 'application/json',
                'Content-Type': 'application/json',
                'Access-Control-Allow-Origin': '*'
            },
            body: JSON.stringify({
                'recipe_uuid': this.state.recipe_uuid,
                'user_token': this.props.cookies.get('user_token')
            })
        })
            .then((response) => response.json())
            .then((responseJson) => {
                console.log(responseJson)
                if (responseJson["response_code"] == 200) {
                    let resultJson = responseJson["results"][0]
                    this.setState({recipe_name: resultJson["name"]})
                    this.setState({recipe_image: resultJson["image_url"]})
                    this.setState({recipe_description: resultJson["description"]})
                    this.setState({recipe_plant: resultJson["plant_type"]})
                    this.setState({modified_at: resultJson["modified_at"]})
                    this.setState({recipe_json: resultJson["recipe_json"]})
                    this.setState({peripherals: (resultJson["peripherals"])})
                    this.setState({devices: responseJson["devices"]})
                    let standard_day = resultJson["recipe_json"]['environments']['standard_day']['light_spectrum_nm_percent']
                    let standard_night = resultJson["recipe_json"]['environments']['standard_day']['light_spectrum_nm_percent']

                    let led_data = {
                        'on_cool_white': standard_day['400-449'],
                        'on_warm_white': standard_day['449-499'],
                        'on_blue': standard_day['500-549'],
                        'on_green': standard_day['550-599'],
                        'on_red': standard_day['600-649'],
                        'on_far_red': standard_day['650-699'],
                        'off_cool_white': standard_night['400-449'],
                        'off_warm_white': standard_night['449-499'],
                        'off_blue': standard_night['500-549'],
                        'off_green': standard_night['550-599'],
                        'off_red': standard_night['600-649'],
                        'off_far_red': standard_night['650-699']
                    }
                    this.setState({
                        led_panel_dac5578: led_data
                    })
                    var devs = [];                  // make array
                    devs = responseJson["devices"]; // assign array
                    if (devs.length > 0) {         // if we have devices
                        // default the selected device to the first/only dev.
                        this.state.selected_device_uuid = devs[0].device_uuid;
                    }

                    // this.setState({history: responseJson["history"]})
                }
            })
            .catch((error) => {
                console.error(error);
            });
    }


    render() {
        let flatten = function (arr) {
            return arr.reduce(function (flat, toFlatten) {
                return flat.concat(Array.isArray(toFlatten) ? flatten(toFlatten) : toFlatten);
            }, []);
        };
        let listperipherals = this.state.peripherals.map((component) => {
            return (<div className="row" key={component.type}>
                <div className="col-md-6">
                    {component.name}
                </div>

            </div>)

        });

        let recipeParams = this.state.peripherals.map(function (peripheral_json) {

            if (peripheral_json) {
                let peripheral_html = []
                peripheral_html.push(<div className="row label-row">
                    <div className="col-md-6 rounded-col" style={{backgroundColor: peripheral_json.color}}>
                        {peripheral_json.name}
                    </div>
                </div>)
                // Get all the input fields needed to load required fields for this peripheral
                let fields = JSON.parse(peripheral_json.inputs)
                for (let field of fields) {
                    if (field.field_type === "text_input") {
                        peripheral_html.push(
                            <div className="row field-row">
                                <span>Sensor values are published every time environment changes </span>
                            </div>)

                    }
                    if (field.field_type === "led_panel") {

                        peripheral_html.push(<div className="row">
                                <div className="col-md-6">
                                    <div className="card led-stats-card">
                                        <div className="card-block">
                                            <h4 className="card-title "> Choose LED Spectrum for Standard Day </h4>
                                            <div className="card-text">
                                                <div className="graph">
                                                    <div className="">
                                                        <div className="row colors-row">
                                                            <div className="col-md-6">
                                                                <span>Cool White</span>
                                                            </div>
                                                            <div className="col-md-6">

                                                                <Input value={this.state['led_panel_dac5578']['on_cool_white']}

                                                                />
                                                            </div>
                                                        </div>

                                                        <div className="row colors-row">
                                                            <div className="col-md-6">
                                                                <span>Warm White</span>
                                                            </div>
                                                            <div className="col-md-6">
                                                                <Input value={this.state['led_panel_dac5578']['on_warm_white']}

                                                                />
                                                            </div>
                                                        </div>
                                                        <div className="row colors-row">
                                                            <div className="col-md-6">
                                                                <span>Blue</span>
                                                            </div>
                                                            <div className="col-md-6">
                                                                <Input
                                                                    value={this.state['led_panel_dac5578']['on_blue']}

                                                                />
                                                            </div>
                                                        </div>
                                                        <div className="row colors-row">
                                                            <div className="col-md-6">
                                                                <span>Green</span>
                                                            </div>
                                                            <div className="col-md-6">
                                                                <Input
                                                                    value={this.state['led_panel_dac5578']['on_green']}

                                                                />
                                                            </div>
                                                        </div>
                                                        <div className="row colors-row">
                                                            <div className="col-md-6">
                                                                <span>Red</span>
                                                            </div>
                                                            <div className="col-md-6">
                                                                <Input
                                                                   value={this.state['led_panel_dac5578']['on_red']}

                                                                />
                                                            </div>
                                                        </div>
                                                        <div className="row colors-row">
                                                            <div className="col-md-6">
                                                                <span>Far Red</span>
                                                            </div>
                                                            <div className="col-md-6">
                                                                <Input
                                                                   value={this.state['led_panel_dac5578']['on_far_red']}

                                                                />
                                                            </div>
                                                        </div>
                                                    </div>


                                                </div>
                                            </div>
                                        </div>
                                    </div>
                                </div>
                                <div className="col-md-6">
                                    <div className="card led-stats-card">
                                        <div className="card-block">
                                            <h4 className="card-title "> Choose LED Spectrum for Standard Night </h4>
                                            <div className="card-text">
                                                <div className="graph">
                                                    <div className="">
                                                        <div className="row colors-row">
                                                            <div className="col-md-6">
                                                                <span>Cool White</span>
                                                            </div>
                                                            <div className="col-md-6">
                                                                <Input
                                                                   value={this.state['led_panel_dac5578']['off_cool_white']}

                                                                />
                                                            </div>
                                                        </div>

                                                        <div className="row colors-row">
                                                            <div className="col-md-6">
                                                                <span>Warm White</span>
                                                            </div>
                                                            <div className="col-md-6">
                                                                <Input
                                                                   value={this.state['led_panel_dac5578']['off_warm_white']}

                                                                />
                                                            </div>
                                                        </div>
                                                        <div className="row colors-row">
                                                            <div className="col-md-6">
                                                                <span>Blue</span>
                                                            </div>
                                                            <div className="col-md-6">
                                                                <Input
                                                                  value={this.state['led_panel_dac5578']['off_blue']}

                                                                />
                                                            </div>
                                                        </div>
                                                        <div className="row colors-row">
                                                            <div className="col-md-6">
                                                                <span>Green</span>
                                                            </div>
                                                            <div className="col-md-6">
                                                                <Input
                                                                   value={this.state['led_panel_dac5578']['off_green']}

                                                                />
                                                            </div>
                                                        </div>
                                                        <div className="row colors-row">
                                                            <div className="col-md-6">
                                                                <span>Red</span>
                                                            </div>
                                                            <div className="col-md-6">
                                                          <Input  value={this.state['led_panel_dac5578']['off_red']}

                                                                />
                                                            </div>
                                                        </div>
                                                        <div className="row colors-row">
                                                            <div className="col-md-6">
                                                                <span>Far Red</span>
                                                            </div>
                                                            <div className="col-md-6">
                                                                <Input
                                                                  value={this.state['led_panel_dac5578']['off_far_red']}

                                                                />
                                                            </div>
                                                        </div>
                                                    </div>


                                                </div>
                                            </div>
                                        </div>
                                    </div>
                                </div>
                            </div>
                        )
                    }

                }
                return peripheral_html
            }
        }, this);
        return (
            <div className="home-container">
                <div className="row">
                    <div className="col-md-4">
                        <a href="/recipes"> Back to climate recipes</a>
                    </div>
                </div>
                <div className="row home-row">
                    <div className="col-md-3 img-col">
                        <img src={this.state.recipe_image}/>
                    </div>

                    <div className="col-md-9">

                        <div className="row card-row">
                            <h3>{this.state.recipe_name} for {this.state.recipe_plant} </h3>
                        </div>

                        <div className="row card-row">

                            <div className="col-md-12">
                                <div className="card">
                                    <div className="card-body">
                                        <div className="card-text">
                                            {this.state.recipe_description}
                                        </div>
                                    </div>
                                </div>
                            </div>


                        </div>
                        <div className="row card-row">

                            <h3>Peripherals used in this climate recipe </h3>

                        </div>
                        <div className="row card-row">
                            <div className="col-md-12">
                                <div className="card">
                                    <div className="card-body">
                                        {/*<div className="card-title"></div>*/}
                                        <div className="card-text">
                                            {listperipherals}
                                        </div>
                                    </div>
                                </div>
                            </div>
                        </div>
                        <div className="row card-row">

                            <h3>Parameters of the Climate Recipe </h3>

                        </div>
                        <div className="row card-row">
                            <div className="col-md-12">


                                {recipeParams}


                            </div>
                        </div>
                        <div className="row card-row">
                            <Button onClick={this.toggleApplyToDevice}>
                                Apply Recipe
                            </Button>
                        </div>

                    </div>


                </div>

                <Modal
                    isOpen={this.state.apply_to_device_modal}
                    toggle={this.toggleApplyToDevice}
                    className={this.props.className}
                >
                    <ModalHeader
                        toggle={this.toggleApplyToDevice}
                    >
                        Select a device to apply this recipe to
                    </ModalHeader>
                    <ModalBody>
                        <Input
                            type="select"
                            onChange={this.handleChange} name="selected_device_uuid"
                            value={this.state.selected_device_uuid}
                        >
                            {this.state.devices.map(device =>
                                <option
                                    key={device.device_uuid}
                                    value={device.device_uuid}
                                >
                                    {device.device_name}
                                </option>
                            )}
                        </Input>
                    </ModalBody>
                    <ModalFooter>
                        <Button color="primary" onClick={this.checkApply}>Apply to this device</Button>
                        <Button color="secondary" onClick={this.toggleApplyToDevice}>Close</Button>
                    </ModalFooter>
                </Modal>

                <Modal
                    isOpen={this.state.apply_confirmation_modal}
                    toggle={this.toggleApplyConfirmation}
<<<<<<< HEAD
                    className={this.props.className}>
=======
                    className={this.props.className}
                >
>>>>>>> 29ef0beb
                    <ModalHeader
                        toggle={this.toggleApplyConfirmation}
                    >
                        Warning
                    </ModalHeader>
                    <ModalBody>
                        There's an existing recipe running on the device. Are you sure you
                        want to continue?
                    </ModalBody>
                    <ModalFooter>
                        <Button color="danger" onClick={this.applyToDevice}>Apply</Button>
                        <Button color="secondary" onClick={this.toggleApplyConfirmation}>Cancel</Button>
                    </ModalFooter>
                </Modal>

            </div>

        )
    }
}

export default withCookies(RecipeDetails);<|MERGE_RESOLUTION|>--- conflicted
+++ resolved
@@ -482,12 +482,8 @@
                 <Modal
                     isOpen={this.state.apply_confirmation_modal}
                     toggle={this.toggleApplyConfirmation}
-<<<<<<< HEAD
-                    className={this.props.className}>
-=======
                     className={this.props.className}
                 >
->>>>>>> 29ef0beb
                     <ModalHeader
                         toggle={this.toggleApplyConfirmation}
                     >
