--- conflicted
+++ resolved
@@ -438,13 +438,6 @@
                     });
 
                     this.setState({'show_temp_line': true})
-<<<<<<< HEAD
-                    this.setState({'rh_data': RHData})
-=======
-
-
-
->>>>>>> def48b21
                 }
             })
             .catch((error) => {
