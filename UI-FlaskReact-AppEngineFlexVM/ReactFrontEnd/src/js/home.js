import React, {Component} from 'react';
import {BrowserRouter as Router} from "react-router-dom";
import '../css/home.css';
import {
    Button,
    Form,
    FormGroup,
    Input,
    Label,
    Modal,
    ModalBody,
    ModalFooter,
    ModalHeader
} from 'reactstrap';
import {Cookies, withCookies} from "react-cookie";
import image1 from '../images/1.jpg';
import image2 from '../images/2.jpg';
import image3 from '../images/3.jpg';
import image4 from '../images/4.jpg';
import image5 from '../images/5.jpg';
import image6 from '../images/6.jpg';
import image7 from '../images/7.jpg';
import notification from '../images/notification.png';
import {Timeline} from 'react-twitter-widgets'

import {ImageTimelapse} from './components/image_timelapse';
import {DevicesDropdown} from './components/devices_dropdown';
import {AddDeviceModal} from './components/add_device_modal';
import {AddAccessCodeModal} from './components/add_access_code_modal';

class Home extends Component {
    constructor(props) {
        super(props);
        this.user_uuid = this.props.location.pathname.replace("/home/", "").replace("#", "")
        this.state = {
            user_token: props.cookies.get('user_token') || '',
            add_device_modal: false,
            add_device_error_message: '',
            add_access_modal: false,
            access_code_error_message: '',
            user_uuid: this.user_uuid,
            user_devices: new Map(),
            selected_device: 'Loading',
            device_images: []
        };

        // This binding is necessary to make `this` work in the callback
        this.getUserDevices = this.getUserDevices.bind(this);
        this.postToTwitter = this.postToTwitter.bind(this);
        this.onSelectDevice = this.onSelectDevice.bind(this);
    }

    componentWillMount() {
        if (this.props.cookies.get('user_token') === '' || this.props.cookies.get('user_token') === undefined || this.props.cookies.get('user_token') === "undefined") {
            window.location.href = "/login"
        }
    }

    componentDidMount() {
        console.log("Mouting component")
        this.getUserDevices()
    }

    getDeviceImages(device_uuid) {
        return fetch(process.env.REACT_APP_FLASK_URL + '/api/get_device_images/', {
            method: 'POST',
            headers: {
                'Accept': 'application/json',
                'Content-Type': 'application/json',
                'Access-Control-Allow-Origin': '*'
            },
            body: JSON.stringify({
                'user_token': this.props.cookies.get('user_token'),
                'device_uuid': device_uuid
            })
        })
            .then(response => response.json())
            .then(responseJson => {
                this.setState({
                    device_images: responseJson['image_urls']
                });
            })
            .catch(error => {
                console.error(error);
            })
    }

    getUserDevices() {
        console.log(process.env.REACT_APP_FLASK_URL, "X")
        return fetch(process.env.REACT_APP_FLASK_URL + '/api/get_user_devices/', {
            method: 'POST',
            headers: {
                'Accept': 'application/json',
                'Content-Type': 'application/json',
                'Access-Control-Allow-Origin': '*'
            },
            body: JSON.stringify({
                'user_uuid': this.state.user_uuid,
                'user_token': this.props.cookies.get('user_token')
            })
        })
            .then((response) => response.json())
            .then((responseJson) => {
                console.log(responseJson)
                if (responseJson["response_code"] == 200) {

                    var devs = [];                  // make array
                    devs = responseJson["results"]; // assign array
                    var device_uuid = 'None'
                    if (devs.length > 0) {         // if we have devices
                        // default the selected device to the first/only dev.
                        var name = devs[0].device_name + ' (' +
                            devs[0].device_reg_no + ')';
                        device_uuid = devs[0].device_uuid;
                        this.setState({
                            selected_device: name,
                            selected_device_uuid: device_uuid
                        });
                        this.getDeviceImages(device_uuid);
                    }

                    let devices = new Map();
                    for (const device of responseJson['results']) {
                        devices.set(device['device_uuid'], device);
                    }
                    this.setState({user_devices: devices});
                    console.log("Response", responseJson["results"])
                } else {
                    this.setState({selected_device: 'No Devices'});
                }
            })
            .catch((error) => {
                console.error(error);
            });
    }

    toggleDeviceModal = () => {
        this.setState(prevState => {
            return {
                add_device_modal: !prevState.add_device_modal,
                add_device_error_message: ''
            }
        });
    }

    toggleAccessCodeModal = () => {
        this.setState(prevState => {
            return {
                add_access_modal: !prevState.add_access_modal,
                access_code_error_message: ''
            }
        });
    }

    onSubmitDevice = (modal_state) => {
        console.log(modal_state);
        return fetch(process.env.REACT_APP_FLASK_URL + '/api/register/', {
            method: 'POST',
            headers: {
                'Accept': 'application/json',
                'Content-Type': 'application/json',
                'Access-Control-Allow-Origin': '*'
            },
            body: JSON.stringify({
                'user_token': this.props.cookies.get('user_token'),
                'device_name': modal_state.device_name,
                'device_reg_no': modal_state.device_reg_no,
                'device_notes': modal_state.device_notes,
                'device_type': modal_state.device_type
            })
        })
            .then((response) => response.json())
            .then((responseJson) => {
                console.log(responseJson)
                if (responseJson["response_code"] == 200) {
                    this.toggleDeviceModal();
                    this.getUserDevices()
                } else {
                    this.setState({
                        add_device_error_message: responseJson["message"]
                    })
                }
            })
            .catch((error) => {
                console.error(error);
            });
    }

    onSubmitAccessCode = (modal_state) => {
        return fetch(process.env.REACT_APP_FLASK_URL + '/api/submit_access_code/', {
            method: 'POST',
            headers: {
                'Accept': 'application/json',
                'Content-Type': 'application/json',
                'Access-Control-Allow-Origin': '*'
            },
            body: JSON.stringify({
                'user_token': this.props.cookies.get('user_token'),
                'access_code': modal_state.access_code
            })
        })
            .then((response) => response.json())
            .then((responseJson) => {
                console.log(responseJson)
                if (responseJson["response_code"] == 200) {
                    this.toggleAccessCodeModal();
                    this.getUserDevices();
                } else {
                    this.setState({
                        access_code_error_message: responseJson['message']
                    });
                }
            })
            .catch((error) => {
                console.error(error);
            });
    }

    goToDeviceHomePage(device_uuid) {
        console.log(device_uuid, "UU")
        if (device_uuid) {
            window.location.href = "/device/" + device_uuid.toString();
        }
    }

    postToTwitter() {
        return fetch(process.env.REACT_APP_FLASK_URL + '/api/posttwitter/', {
            method: 'POST',
            headers: {
                'Accept': 'application/json',
                'Content-Type': 'application/json',
                'Access-Control-Allow-Origin': '*'
            },
            body: JSON.stringify({
                'user_uuid': this.state.user_uuid,
                'user_token': this.props.cookies.get('user_token')
            })
        })
            .then((response) => response.json())
            .then((responseJson) => {
                console.log(responseJson)
                // if (responseJson["response_code"] == 200) {
                //     // this.setState({user_devices: responseJson["results"]})
                // }

            })
            .catch((error) => {
                console.error(error);
            });
    }

    onSelectDevice(e) {
        if (e.target.value != this.state.selected_device_uuid) {
            this.setState({
                selected_device: e.target.textContent,
                selected_device_uuid: e.target.value
            });
            this.getDeviceImages(e.target.value);
        }
    }

    render() {
        return (
            <Router>
                <div className="home-container">
                    <div className="row dropdown-row">
                        <div className="col-md-6">
                            <DevicesDropdown
                                devices={[...this.state.user_devices.values()]}
                                selectedDevice={this.state.selected_device}
                                onSelectDevice={this.onSelectDevice}
                                onAddDevice={this.toggleDeviceModal}
                                onAddAccessCode={this.toggleAccessCodeModal}
                            />
                        </div>
                        <div className="col-md-6">
                            <Button className="postbutton" onClick={this.postToTwitter}>Post status to twitter</Button>
                        </div>
                    </div>


                    <div className="row">

                        <div className="col-md-3">
                            <div className="card notifications-card">
                                <div className="card-title">
                                    <div className="row">
                                        <div className="col-md-8">
                                            <h3>Notifications </h3>
                                        </div>
                                        <div className="col-md-4">
                                            <img src={notification} className="notification-img"/>
                                        </div>
                                    </div>
                                </div>
                                <div className="card-body">
                                    <div className="row">
                                        <div className="col-md-12">
                                            <p> Your Basil is 3 weeks old. Congratulations! </p>
                                        </div>
                                    </div>
                                    <hr/>
                                    <div className="row">
                                        <div className="col-md-12">
                                            <p> <a href="#">See edits </a> to your recipes  </p>
                                        </div>
                                    </div>
                                    <hr/>
                                    <div className="row">
                                        <div className="col-md-12">
                                            <p> Water needs refilling soon </p>
                                        </div>
                                    </div>

                                </div>
                            </div>
                        </div>

                        <div className="col-md-5">
                            <ImageTimelapse
                                imageClass="timelapse-img"
                                inputClass="range-slider__range"
<<<<<<< HEAD
                                images={this.state.device_images}
                            />
                            <div className="row">
=======
                                images={[image1, image2, image3, image4, image5, image6, image7]}/>
                            <div className="row status-row">
>>>>>>> ef4eb52f
                                <div className="status-col">
                                    Status : Good
                                </div>
                            </div>
                            <div className="row">
                                <div className="status-col">
                                    Temp :
                                </div>
                            </div>
                            <div className="row">
                                <div className="status-col">
                                    Next Manual Nutrient Dosing :
                                </div>
                            </div>

                        </div>
                        <div className="col-md-4 twitter-col">
                            <Timeline
                                dataSource={{
                                    sourceType: 'profile',
                                    screenName: 'food_computer'
                                }}
                                options={{
                                    username: 'FoodComputer'
                                }}
                                onLoad={() => console.log('Timeline is loaded!')}
                            />
                        </div>
                    </div>
                    <AddDeviceModal
                        isOpen={this.state.add_device_modal}
                        toggle={this.toggleDeviceModal}
                        onSubmit={this.onSubmitDevice}
                        error_message={this.state.add_device_error_message}
                    />
                    <AddAccessCodeModal
                        isOpen={this.state.add_access_modal}
                        toggle={this.toggleAccessCodeModal}
                        onSubmit={this.onSubmitAccessCode}
                        error_message={this.state.access_code_error_message}
                    />
                </div>
            </Router>



        );
    }
}

export default withCookies(Home);<|MERGE_RESOLUTION|>--- conflicted
+++ resolved
@@ -41,7 +41,7 @@
             user_uuid: this.user_uuid,
             user_devices: new Map(),
             selected_device: 'Loading',
-            device_images: []
+            device_images: [image1,image2,image3,image4,image5,image6,image7]
         };
 
         // This binding is necessary to make `this` work in the callback
@@ -320,14 +320,9 @@
                             <ImageTimelapse
                                 imageClass="timelapse-img"
                                 inputClass="range-slider__range"
-<<<<<<< HEAD
                                 images={this.state.device_images}
                             />
-                            <div className="row">
-=======
-                                images={[image1, image2, image3, image4, image5, image6, image7]}/>
                             <div className="row status-row">
->>>>>>> ef4eb52f
                                 <div className="status-col">
                                     Status : Good
                                 </div>
