function jsonRequest(endpoint, data, method = 'POST') {
    return fetch(process.env.REACT_APP_FLASK_URL + endpoint, {
        method: method,
        headers: {
            'Accept': 'application/json',
            'Content-Type': 'application/json'
        },
        body: JSON.stringify(data)
    })
        .then(response => response.json())
        .then(response => {
            if (response.response_code == 200) {
                return Promise.resolve(response);
            } else {
                return Promise.reject(response);
            }
        });
}

export function saveRecipe(user_token, recipe_uuid) {
    const data = { user_token, recipe_uuid };
    return jsonRequest('/api/save_for_later/', data);
}

export function unsaveRecipe(user_token, recipe_uuid) {
    const data = { user_token, recipe_uuid };
    return jsonRequest('/api/unsave_for_later/', data);
}

<<<<<<< HEAD
export function getCurrentRecipeInfo(user_token, device_uuid) {
    const data = { user_token, device_uuid };
    return jsonRequest('/api/get_current_recipe_info/', data);
=======
export function getUserInfo(user_token) {
    const data = { user_token };
    return jsonRequest('/api/get_user_info/', data);
>>>>>>> b110baab
}<|MERGE_RESOLUTION|>--- conflicted
+++ resolved
@@ -27,13 +27,12 @@
     return jsonRequest('/api/unsave_for_later/', data);
 }
 
-<<<<<<< HEAD
 export function getCurrentRecipeInfo(user_token, device_uuid) {
     const data = { user_token, device_uuid };
     return jsonRequest('/api/get_current_recipe_info/', data);
-=======
+}
+
 export function getUserInfo(user_token) {
     const data = { user_token };
     return jsonRequest('/api/get_user_info/', data);
->>>>>>> b110baab
 }